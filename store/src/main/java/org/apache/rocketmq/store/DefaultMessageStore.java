/*
 * Licensed to the Apache Software Foundation (ASF) under one or more
 * contributor license agreements.  See the NOTICE file distributed with
 * this work for additional information regarding copyright ownership.
 * The ASF licenses this file to You under the Apache License, Version 2.0
 * (the "License"); you may not use this file except in compliance with
 * the License.  You may obtain a copy of the License at
 *
 *     http://www.apache.org/licenses/LICENSE-2.0
 *
 * Unless required by applicable law or agreed to in writing, software
 * distributed under the License is distributed on an "AS IS" BASIS,
 * WITHOUT WARRANTIES OR CONDITIONS OF ANY KIND, either express or implied.
 * See the License for the specific language governing permissions and
 * limitations under the License.
 */
package org.apache.rocketmq.store;

import java.io.File;
import java.io.IOException;
import java.io.RandomAccessFile;
import java.net.Inet6Address;
import java.net.InetSocketAddress;
import java.net.SocketAddress;
import java.nio.ByteBuffer;
import java.nio.channels.FileLock;
import java.util.Collections;
import java.util.HashMap;
import java.util.Iterator;
import java.util.LinkedList;
import java.util.List;
import java.util.Map;
import java.util.Map.Entry;
import java.util.Set;
import java.util.concurrent.CompletableFuture;
import java.util.concurrent.ConcurrentHashMap;
import java.util.concurrent.ConcurrentMap;
<<<<<<< HEAD
import java.util.concurrent.CopyOnWriteArrayList;
=======
import java.util.concurrent.ExecutionException;
>>>>>>> 1e8e7282
import java.util.concurrent.Executors;
import java.util.concurrent.ScheduledExecutorService;
import java.util.concurrent.TimeUnit;
import java.util.concurrent.atomic.AtomicLong;
import org.apache.rocketmq.common.BrokerConfig;
import org.apache.rocketmq.common.MixAll;
import org.apache.rocketmq.common.ServiceThread;
import org.apache.rocketmq.common.SystemClock;
import org.apache.rocketmq.common.ThreadFactoryImpl;
import org.apache.rocketmq.common.UtilAll;
import org.apache.rocketmq.common.constant.LoggerName;
import org.apache.rocketmq.common.message.MessageDecoder;
import org.apache.rocketmq.common.message.MessageExt;
import org.apache.rocketmq.common.message.MessageExtBatch;
import org.apache.rocketmq.common.running.RunningStats;
import org.apache.rocketmq.common.sysflag.MessageSysFlag;
import org.apache.rocketmq.common.topic.TopicValidator;
import org.apache.rocketmq.logging.InternalLogger;
import org.apache.rocketmq.logging.InternalLoggerFactory;
import org.apache.rocketmq.store.config.BrokerRole;
import org.apache.rocketmq.store.config.MessageStoreConfig;
import org.apache.rocketmq.store.config.StorePathConfigHelper;
import org.apache.rocketmq.store.dledger.DLedgerCommitLog;
import org.apache.rocketmq.store.ha.HAService;
import org.apache.rocketmq.store.index.IndexService;
import org.apache.rocketmq.store.index.QueryOffsetResult;
import org.apache.rocketmq.store.schedule.ScheduleMessageService;
import org.apache.rocketmq.store.stats.BrokerStatsManager;

public class DefaultMessageStore implements MessageStore {
    private static final InternalLogger log = InternalLoggerFactory.getLogger(LoggerName.STORE_LOGGER_NAME);

    private final MessageStoreConfig messageStoreConfig;
    // CommitLog
    private final CommitLog commitLog;

    private final ConcurrentMap<String/* topic */, ConcurrentMap<Integer/* queueId */, ConsumeQueue>> consumeQueueTable;

    private final FlushConsumeQueueService flushConsumeQueueService;

    private final CleanCommitLogService cleanCommitLogService;

    private final CleanConsumeQueueService cleanConsumeQueueService;

    private final IndexService indexService;

    private final AllocateMappedFileService allocateMappedFileService;

    private final ReputMessageService reputMessageService;

    private final HAService haService;

    private final ScheduleMessageService scheduleMessageService;

    private final StoreStatsService storeStatsService;

    private final TransientStorePool transientStorePool;

    private final RunningFlags runningFlags = new RunningFlags();
    private final SystemClock systemClock = new SystemClock();

    private final ScheduledExecutorService scheduledExecutorService =
        Executors.newSingleThreadScheduledExecutor(new ThreadFactoryImpl("StoreScheduledThread"));
    private final BrokerStatsManager brokerStatsManager;
    private final MessageArrivingListener messageArrivingListener;
    private final BrokerConfig brokerConfig;

    private volatile boolean shutdown = true;

    private StoreCheckpoint storeCheckpoint;

    private AtomicLong printTimes = new AtomicLong(0);

    private final LinkedList<CommitLogDispatcher> dispatcherList;

    private RandomAccessFile lockFile;

    private FileLock lock;

    boolean shutDownNormal = false;

    private final ScheduledExecutorService diskCheckScheduledExecutorService =
            Executors.newSingleThreadScheduledExecutor(new ThreadFactoryImpl("DiskCheckScheduledThread"));

    private final List<CleanFilesHook> cleanFilesHooks = new CopyOnWriteArrayList<>();

    public DefaultMessageStore(final MessageStoreConfig messageStoreConfig, final BrokerStatsManager brokerStatsManager,
        final MessageArrivingListener messageArrivingListener, final BrokerConfig brokerConfig) throws IOException {
        this.messageArrivingListener = messageArrivingListener;
        this.brokerConfig = brokerConfig;
        this.messageStoreConfig = messageStoreConfig;
        this.brokerStatsManager = brokerStatsManager;
        this.allocateMappedFileService = new AllocateMappedFileService(this);
        if (messageStoreConfig.isEnableDLegerCommitLog()) {
            this.commitLog = new DLedgerCommitLog(this);
        } else {
            this.commitLog = new CommitLog(this);
        }
        this.consumeQueueTable = new ConcurrentHashMap<>(32);

        this.flushConsumeQueueService = new FlushConsumeQueueService();
        this.cleanCommitLogService = new CleanCommitLogService();
        this.cleanConsumeQueueService = new CleanConsumeQueueService();
        this.storeStatsService = new StoreStatsService();
        this.indexService = new IndexService(this);
        if (!messageStoreConfig.isEnableDLegerCommitLog()) {
            this.haService = new HAService(this);
        } else {
            this.haService = null;
        }
        this.reputMessageService = new ReputMessageService();

        this.scheduleMessageService = new ScheduleMessageService(this);

        this.transientStorePool = new TransientStorePool(messageStoreConfig);

        if (messageStoreConfig.isTransientStorePoolEnable()) {
            this.transientStorePool.init();
        }

        this.allocateMappedFileService.start();

        this.indexService.start();

        this.dispatcherList = new LinkedList<>();
        this.dispatcherList.addLast(new CommitLogDispatcherBuildConsumeQueue());
        this.dispatcherList.addLast(new CommitLogDispatcherBuildIndex());

        File file = new File(StorePathConfigHelper.getLockFile(messageStoreConfig.getStorePathRootDir()));
        MappedFile.ensureDirOK(file.getParent());
        lockFile = new RandomAccessFile(file, "rw");
    }

    public void truncateDirtyLogicFiles(long phyOffset) {
        ConcurrentMap<String, ConcurrentMap<Integer, ConsumeQueue>> tables = DefaultMessageStore.this.consumeQueueTable;

        for (ConcurrentMap<Integer, ConsumeQueue> maps : tables.values()) {
            for (ConsumeQueue logic : maps.values()) {
                logic.truncateDirtyLogicFiles(phyOffset);
            }
        }
    }

    /**
     * @throws IOException
     */
    public boolean load() {
        boolean result = true;

        try {
            boolean lastExitOK = !this.isTempFileExist();
            log.info("last shutdown {}", lastExitOK ? "normally" : "abnormally");

            if (null != scheduleMessageService) {
                result = result && this.scheduleMessageService.load();
            }

            // load Commit Log
            result = result && this.commitLog.load();

            // load Consume Queue
            result = result && this.loadConsumeQueue();

            if (result) {
                this.storeCheckpoint =
                    new StoreCheckpoint(StorePathConfigHelper.getStoreCheckpoint(this.messageStoreConfig.getStorePathRootDir()));

                this.indexService.load(lastExitOK);

                this.recover(lastExitOK);

                log.info("load over, and the max phy offset = {}", this.getMaxPhyOffset());
            }
        } catch (Exception e) {
            log.error("load exception", e);
            result = false;
        }

        if (!result) {
            this.allocateMappedFileService.shutdown();
        }

        return result;
    }

    /**
     * @throws Exception
     */
    public void start() throws Exception {

        lock = lockFile.getChannel().tryLock(0, 1, false);
        if (lock == null || lock.isShared() || !lock.isValid()) {
            throw new RuntimeException("Lock failed,MQ already started");
        }

        lockFile.getChannel().write(ByteBuffer.wrap("lock".getBytes()));
        lockFile.getChannel().force(true);
        {
            /**
             * 1. Make sure the fast-forward messages to be truncated during the recovering according to the max physical offset of the commitlog;
             * 2. DLedger committedPos may be missing, so the maxPhysicalPosInLogicQueue maybe bigger that maxOffset returned by DLedgerCommitLog, just let it go;
             * 3. Calculate the reput offset according to the consume queue;
             * 4. Make sure the fall-behind messages to be dispatched before starting the commitlog, especially when the broker role are automatically changed.
             */
            long maxPhysicalPosInLogicQueue = commitLog.getMinOffset();
            for (ConcurrentMap<Integer, ConsumeQueue> maps : this.consumeQueueTable.values()) {
                for (ConsumeQueue logic : maps.values()) {
                    if (logic.getMaxPhysicOffset() > maxPhysicalPosInLogicQueue) {
                        maxPhysicalPosInLogicQueue = logic.getMaxPhysicOffset();
                    }
                }
            }
            if (maxPhysicalPosInLogicQueue < 0) {
                maxPhysicalPosInLogicQueue = 0;
            }
            if (maxPhysicalPosInLogicQueue < this.commitLog.getMinOffset()) {
                maxPhysicalPosInLogicQueue = this.commitLog.getMinOffset();
                /**
                 * This happens in following conditions:
                 * 1. If someone removes all the consumequeue files or the disk get damaged.
                 * 2. Launch a new broker, and copy the commitlog from other brokers.
                 *
                 * All the conditions has the same in common that the maxPhysicalPosInLogicQueue should be 0.
                 * If the maxPhysicalPosInLogicQueue is gt 0, there maybe something wrong.
                 */
                log.warn("[TooSmallCqOffset] maxPhysicalPosInLogicQueue={} clMinOffset={}", maxPhysicalPosInLogicQueue, this.commitLog.getMinOffset());
            }
            log.info("[SetReputOffset] maxPhysicalPosInLogicQueue={} clMinOffset={} clMaxOffset={} clConfirmedOffset={}",
                maxPhysicalPosInLogicQueue, this.commitLog.getMinOffset(), this.commitLog.getMaxOffset(), this.commitLog.getConfirmOffset());
            this.reputMessageService.setReputFromOffset(maxPhysicalPosInLogicQueue);
            this.reputMessageService.start();

            /**
             *  1. Finish dispatching the messages fall behind, then to start other services.
             *  2. DLedger committedPos may be missing, so here just require dispatchBehindBytes <= 0
             */
            while (true) {
                if (dispatchBehindBytes() <= 0) {
                    break;
                }
                Thread.sleep(1000);
                log.info("Try to finish doing reput the messages fall behind during the starting, reputOffset={} maxOffset={} behind={}", this.reputMessageService.getReputFromOffset(), this.getMaxPhyOffset(), this.dispatchBehindBytes());
            }
            this.recoverTopicQueueTable();
        }

        if (!messageStoreConfig.isEnableDLegerCommitLog()) {
            this.haService.start();
            this.handleScheduleMessageService(messageStoreConfig.getBrokerRole());
        }

        this.flushConsumeQueueService.start();
        this.commitLog.start();
        this.storeStatsService.start();

        this.createTempFile();
        this.addScheduleTask();
        this.shutdown = false;
    }

    public void shutdown() {
        if (!this.shutdown) {
            this.shutdown = true;

            this.scheduledExecutorService.shutdown();
            this.diskCheckScheduledExecutorService.shutdown();
            try {

                Thread.sleep(1000);
            } catch (InterruptedException e) {
                log.error("shutdown Exception, ", e);
            }

            if (this.scheduleMessageService != null) {
                this.scheduleMessageService.shutdown();
            }
            if (this.haService != null) {
                this.haService.shutdown();
            }

            this.storeStatsService.shutdown();
            this.indexService.shutdown();
            this.commitLog.shutdown();
            this.reputMessageService.shutdown();
            this.flushConsumeQueueService.shutdown();
            this.allocateMappedFileService.shutdown();
            this.storeCheckpoint.flush();
            this.storeCheckpoint.shutdown();

            if (this.runningFlags.isWriteable() && dispatchBehindBytes() == 0) {
                this.deleteFile(StorePathConfigHelper.getAbortFile(this.messageStoreConfig.getStorePathRootDir()));
                shutDownNormal = true;
            } else {
                log.warn("the store may be wrong, so shutdown abnormally, and keep abort file.");
            }
        }

        this.transientStorePool.destroy();

        if (lockFile != null && lock != null) {
            try {
                lock.release();
                lockFile.close();
            } catch (IOException e) {
            }
        }
    }

    public void destroy() {
        this.destroyLogics();
        this.commitLog.destroy();
        this.indexService.destroy();
        this.deleteFile(StorePathConfigHelper.getAbortFile(this.messageStoreConfig.getStorePathRootDir()));
        this.deleteFile(StorePathConfigHelper.getStoreCheckpoint(this.messageStoreConfig.getStorePathRootDir()));
    }

    public void destroyLogics() {
        for (ConcurrentMap<Integer, ConsumeQueue> maps : this.consumeQueueTable.values()) {
            for (ConsumeQueue logic : maps.values()) {
                logic.destroy();
            }
        }
    }

    private PutMessageStatus checkMessage(MessageExtBrokerInner msg) {
        if (msg.getTopic().length() > Byte.MAX_VALUE) {
            log.warn("putMessage message topic length too long " + msg.getTopic().length());
            return PutMessageStatus.MESSAGE_ILLEGAL;
        }

        if (msg.getPropertiesString() != null && msg.getPropertiesString().length() > Short.MAX_VALUE) {
            log.warn("putMessage message properties length too long " + msg.getPropertiesString().length());
            return PutMessageStatus.MESSAGE_ILLEGAL;
        }
        return PutMessageStatus.PUT_OK;
    }

    private PutMessageStatus checkMessages(MessageExtBatch messageExtBatch) {
        if (messageExtBatch.getTopic().length() > Byte.MAX_VALUE) {
            log.warn("putMessage message topic length too long " + messageExtBatch.getTopic().length());
            return PutMessageStatus.MESSAGE_ILLEGAL;
        }

        if (messageExtBatch.getBody().length > messageStoreConfig.getMaxMessageSize()) {
            log.warn("PutMessages body length too long " + messageExtBatch.getBody().length);
            return PutMessageStatus.MESSAGE_ILLEGAL;
        }

        return PutMessageStatus.PUT_OK;
    }

    private PutMessageStatus checkStoreStatus() {
        if (this.shutdown) {
            log.warn("message store has shutdown, so putMessage is forbidden");
            return PutMessageStatus.SERVICE_NOT_AVAILABLE;
        }

        if (BrokerRole.SLAVE == this.messageStoreConfig.getBrokerRole()) {
            long value = this.printTimes.getAndIncrement();
            if ((value % 50000) == 0) {
                log.warn("broke role is slave, so putMessage is forbidden");
            }
            return PutMessageStatus.SERVICE_NOT_AVAILABLE;
        }

        if (!this.runningFlags.isWriteable()) {
            long value = this.printTimes.getAndIncrement();
            if ((value % 50000) == 0) {
                log.warn("the message store is not writable. It may be caused by one of the following reasons: " +
                    "the broker's disk is full, write to logic queue error, write to index file error, etc");
            }
            return PutMessageStatus.SERVICE_NOT_AVAILABLE;
        } else {
            this.printTimes.set(0);
        }

        if (this.isOSPageCacheBusy()) {
            return PutMessageStatus.OS_PAGECACHE_BUSY;
        }
        return PutMessageStatus.PUT_OK;
    }

    @Override
    public CompletableFuture<PutMessageResult> asyncPutMessage(MessageExtBrokerInner msg) {
        PutMessageStatus checkStoreStatus = this.checkStoreStatus();
        if (checkStoreStatus != PutMessageStatus.PUT_OK) {
            return CompletableFuture.completedFuture(new PutMessageResult(checkStoreStatus, null));
        }

        PutMessageStatus msgCheckStatus = this.checkMessage(msg);
        if (msgCheckStatus == PutMessageStatus.MESSAGE_ILLEGAL) {
            return CompletableFuture.completedFuture(new PutMessageResult(msgCheckStatus, null));
        }

        long beginTime = this.getSystemClock().now();
        CompletableFuture<PutMessageResult> putResultFuture = this.commitLog.asyncPutMessage(msg);

        putResultFuture.thenAccept((result) -> {
            long elapsedTime = this.getSystemClock().now() - beginTime;
            if (elapsedTime > 500) {
                log.warn("putMessage not in lock elapsed time(ms)={}, bodyLength={}", elapsedTime, msg.getBody().length);
            }
            this.storeStatsService.setPutMessageEntireTimeMax(elapsedTime);

            if (null == result || !result.isOk()) {
                this.storeStatsService.getPutMessageFailedTimes().add(1);
            }
        });

        return putResultFuture;
    }

    public CompletableFuture<PutMessageResult> asyncPutMessages(MessageExtBatch messageExtBatch) {
        PutMessageStatus checkStoreStatus = this.checkStoreStatus();
        if (checkStoreStatus != PutMessageStatus.PUT_OK) {
            return CompletableFuture.completedFuture(new PutMessageResult(checkStoreStatus, null));
        }

        PutMessageStatus msgCheckStatus = this.checkMessages(messageExtBatch);
        if (msgCheckStatus == PutMessageStatus.MESSAGE_ILLEGAL) {
            return CompletableFuture.completedFuture(new PutMessageResult(msgCheckStatus, null));
        }

        long beginTime = this.getSystemClock().now();
        CompletableFuture<PutMessageResult> resultFuture = this.commitLog.asyncPutMessages(messageExtBatch);

        resultFuture.thenAccept((result) -> {
            long elapsedTime = this.getSystemClock().now() - beginTime;
            if (elapsedTime > 500) {
                log.warn("not in lock elapsed time(ms)={}, bodyLength={}", elapsedTime, messageExtBatch.getBody().length);
            }

            this.storeStatsService.setPutMessageEntireTimeMax(elapsedTime);

            if (null == result || !result.isOk()) {
                this.storeStatsService.getPutMessageFailedTimes().add(1);
            }
        });

        return resultFuture;
    }

    @Override
    public PutMessageResult putMessage(MessageExtBrokerInner msg) {
        try {
            return asyncPutMessage(msg).get();
        } catch (InterruptedException | ExecutionException e) {
            return new PutMessageResult(PutMessageStatus.UNKNOWN_ERROR, null);
        }
    }

    @Override
    public PutMessageResult putMessages(MessageExtBatch messageExtBatch) {
        try {
            return asyncPutMessages(messageExtBatch).get();
        } catch (InterruptedException | ExecutionException e) {
            return new PutMessageResult(PutMessageStatus.UNKNOWN_ERROR, null);
        }
    }

    @Override
    public boolean isOSPageCacheBusy() {
        long begin = this.getCommitLog().getBeginTimeInLock();
        long diff = this.systemClock.now() - begin;

        return diff < 10000000
            && diff > this.messageStoreConfig.getOsPageCacheBusyTimeOutMills();
    }

    @Override
    public long lockTimeMills() {
        return this.commitLog.lockTimeMills();
    }

    public SystemClock getSystemClock() {
        return systemClock;
    }

    public CommitLog getCommitLog() {
        return commitLog;
    }

    public GetMessageResult getMessage(final String group, final String topic, final int queueId, final long offset,
        final int maxMsgNums,
        final MessageFilter messageFilter) {
        if (this.shutdown) {
            log.warn("message store has shutdown, so getMessage is forbidden");
            return null;
        }

        if (!this.runningFlags.isReadable()) {
            log.warn("message store is not readable, so getMessage is forbidden " + this.runningFlags.getFlagBits());
            return null;
        }

        long beginTime = this.getSystemClock().now();

        GetMessageStatus status = GetMessageStatus.NO_MESSAGE_IN_QUEUE;
        long nextBeginOffset = offset;
        long minOffset = 0;
        long maxOffset = 0;

        GetMessageResult getResult = new GetMessageResult();

        final long maxOffsetPy = this.commitLog.getMaxOffset();

        ConsumeQueue consumeQueue = findConsumeQueue(topic, queueId);
        if (consumeQueue != null) {
            minOffset = consumeQueue.getMinOffsetInQueue();
            maxOffset = consumeQueue.getMaxOffsetInQueue();

            if (maxOffset == 0) {
                status = GetMessageStatus.NO_MESSAGE_IN_QUEUE;
                nextBeginOffset = nextOffsetCorrection(offset, 0);
            } else if (offset < minOffset) {
                status = GetMessageStatus.OFFSET_TOO_SMALL;
                nextBeginOffset = nextOffsetCorrection(offset, minOffset);
            } else if (offset == maxOffset) {
                status = GetMessageStatus.OFFSET_OVERFLOW_ONE;
                nextBeginOffset = nextOffsetCorrection(offset, offset);
            } else if (offset > maxOffset) {
                status = GetMessageStatus.OFFSET_OVERFLOW_BADLY;
                if (0 == minOffset) {
                    nextBeginOffset = nextOffsetCorrection(offset, minOffset);
                } else {
                    nextBeginOffset = nextOffsetCorrection(offset, maxOffset);
                }
            } else {
                SelectMappedBufferResult bufferConsumeQueue = consumeQueue.getIndexBuffer(offset);
                if (bufferConsumeQueue != null) {
                    try {
                        status = GetMessageStatus.NO_MATCHED_MESSAGE;

                        long nextPhyFileStartOffset = Long.MIN_VALUE;
                        long maxPhyOffsetPulling = 0;

                        int i = 0;
                        final int maxFilterMessageCount = Math.max(16000, maxMsgNums * ConsumeQueue.CQ_STORE_UNIT_SIZE);
                        final boolean diskFallRecorded = this.messageStoreConfig.isDiskFallRecorded();
                        ConsumeQueueExt.CqExtUnit cqExtUnit = new ConsumeQueueExt.CqExtUnit();
                        for (; i < bufferConsumeQueue.getSize() && i < maxFilterMessageCount; i += ConsumeQueue.CQ_STORE_UNIT_SIZE) {
                            long offsetPy = bufferConsumeQueue.getByteBuffer().getLong();
                            int sizePy = bufferConsumeQueue.getByteBuffer().getInt();
                            long tagsCode = bufferConsumeQueue.getByteBuffer().getLong();

                            maxPhyOffsetPulling = offsetPy;

                            if (nextPhyFileStartOffset != Long.MIN_VALUE) {
                                if (offsetPy < nextPhyFileStartOffset)
                                    continue;
                            }

                            boolean isInDisk = checkInDiskByCommitOffset(offsetPy, maxOffsetPy);

                            if (this.isTheBatchFull(sizePy, maxMsgNums, getResult.getBufferTotalSize(), getResult.getMessageCount(),
                                isInDisk)) {
                                break;
                            }

                            boolean extRet = false, isTagsCodeLegal = true;
                            if (consumeQueue.isExtAddr(tagsCode)) {
                                extRet = consumeQueue.getExt(tagsCode, cqExtUnit);
                                if (extRet) {
                                    tagsCode = cqExtUnit.getTagsCode();
                                } else {
                                    // can't find ext content.Client will filter messages by tag also.
                                    log.error("[BUG] can't find consume queue extend file content!addr={}, offsetPy={}, sizePy={}, topic={}, group={}",
                                        tagsCode, offsetPy, sizePy, topic, group);
                                    isTagsCodeLegal = false;
                                }
                            }

                            if (messageFilter != null
                                && !messageFilter.isMatchedByConsumeQueue(isTagsCodeLegal ? tagsCode : null, extRet ? cqExtUnit : null)) {
                                if (getResult.getBufferTotalSize() == 0) {
                                    status = GetMessageStatus.NO_MATCHED_MESSAGE;
                                }

                                continue;
                            }

                            SelectMappedBufferResult selectResult = this.commitLog.getMessage(offsetPy, sizePy);
                            if (null == selectResult) {
                                if (getResult.getBufferTotalSize() == 0) {
                                    status = GetMessageStatus.MESSAGE_WAS_REMOVING;
                                }

                                nextPhyFileStartOffset = this.commitLog.rollNextFile(offsetPy);
                                continue;
                            }

                            if (messageFilter != null
                                && !messageFilter.isMatchedByCommitLog(selectResult.getByteBuffer().slice(), null)) {
                                if (getResult.getBufferTotalSize() == 0) {
                                    status = GetMessageStatus.NO_MATCHED_MESSAGE;
                                }
                                // release...
                                selectResult.release();
                                continue;
                            }

<<<<<<< HEAD
                            this.storeStatsService.getGetMessageTransferedMsgCount().incrementAndGet();
                            getResult.addMessage(selectResult, offset + (i / ConsumeQueue.CQ_STORE_UNIT_SIZE));
=======
                            this.storeStatsService.getGetMessageTransferedMsgCount().add(1);
                            getResult.addMessage(selectResult);
>>>>>>> 1e8e7282
                            status = GetMessageStatus.FOUND;
                            nextPhyFileStartOffset = Long.MIN_VALUE;
                        }

                        if (diskFallRecorded) {
                            long fallBehind = maxOffsetPy - maxPhyOffsetPulling;
                            brokerStatsManager.recordDiskFallBehindSize(group, topic, queueId, fallBehind);
                        }

                        nextBeginOffset = offset + (i / ConsumeQueue.CQ_STORE_UNIT_SIZE);

                        long diff = maxOffsetPy - maxPhyOffsetPulling;
                        long memory = (long) (StoreUtil.TOTAL_PHYSICAL_MEMORY_SIZE
                            * (this.messageStoreConfig.getAccessMessageInMemoryMaxRatio() / 100.0));
                        getResult.setSuggestPullingFromSlave(diff > memory);
                    } finally {

                        bufferConsumeQueue.release();
                    }
                } else {
                    status = GetMessageStatus.OFFSET_FOUND_NULL;
                    nextBeginOffset = nextOffsetCorrection(offset, consumeQueue.rollNextFile(offset));
                    log.warn("consumer request topic: " + topic + "offset: " + offset + " minOffset: " + minOffset + " maxOffset: "
                        + maxOffset + ", but access logic queue failed.");
                }
            }
        } else {
            status = GetMessageStatus.NO_MATCHED_LOGIC_QUEUE;
            nextBeginOffset = nextOffsetCorrection(offset, 0);
        }

        if (GetMessageStatus.FOUND == status) {
            this.storeStatsService.getGetMessageTimesTotalFound().add(1);
        } else {
            this.storeStatsService.getGetMessageTimesTotalMiss().add(1);
        }
        long elapsedTime = this.getSystemClock().now() - beginTime;
        this.storeStatsService.setGetMessageEntireTimeMax(elapsedTime);

        getResult.setStatus(status);
        getResult.setNextBeginOffset(nextBeginOffset);
        getResult.setMaxOffset(maxOffset);
        getResult.setMinOffset(minOffset);
        return getResult;
    }

    public long getMaxOffsetInQueue(String topic, int queueId) {
        return getMaxOffsetInQueue(topic, queueId, true);
    }

    public long getMaxOffsetInQueue(String topic, int queueId, boolean committed) {
        if (committed) {
            ConsumeQueue logic = this.findConsumeQueue(topic, queueId);
            if (logic != null) {
                return logic.getMaxOffsetInQueue();
            }
        } else {
            Long offset = this.commitLog.getTopicQueueTable().get(topic + "-" + queueId);
            if (offset != null) {
                return offset;
            }
        }

        return 0;
    }

    public long getMinOffsetInQueue(String topic, int queueId) {
        ConsumeQueue logic = this.findConsumeQueue(topic, queueId);
        if (logic != null) {
            return logic.getMinOffsetInQueue();
        }

        return -1;
    }

    @Override
    public long getCommitLogOffsetInQueue(String topic, int queueId, long consumeQueueOffset) {
        ConsumeQueue consumeQueue = findConsumeQueue(topic, queueId);
        if (consumeQueue != null) {
            SelectMappedBufferResult bufferConsumeQueue = consumeQueue.getIndexBuffer(consumeQueueOffset);
            if (bufferConsumeQueue != null) {
                try {
                    long offsetPy = bufferConsumeQueue.getByteBuffer().getLong();
                    return offsetPy;
                } finally {
                    bufferConsumeQueue.release();
                }
            }
        }

        return 0;
    }

    public long getOffsetInQueueByTime(String topic, int queueId, long timestamp) {
        ConsumeQueue logic = this.findConsumeQueue(topic, queueId);
        if (logic != null) {
            return logic.getOffsetInQueueByTime(timestamp);
        }

        return 0;
    }

    public MessageExt lookMessageByOffset(long commitLogOffset) {
        SelectMappedBufferResult sbr = this.commitLog.getMessage(commitLogOffset, 4);
        if (null != sbr) {
            try {
                // 1 TOTALSIZE
                int size = sbr.getByteBuffer().getInt();
                return lookMessageByOffset(commitLogOffset, size);
            } finally {
                sbr.release();
            }
        }

        return null;
    }

    @Override
    public SelectMappedBufferResult selectOneMessageByOffset(long commitLogOffset) {
        SelectMappedBufferResult sbr = this.commitLog.getMessage(commitLogOffset, 4);
        if (null != sbr) {
            try {
                // 1 TOTALSIZE
                int size = sbr.getByteBuffer().getInt();
                return this.commitLog.getMessage(commitLogOffset, size);
            } finally {
                sbr.release();
            }
        }

        return null;
    }

    @Override
    public SelectMappedBufferResult selectOneMessageByOffset(long commitLogOffset, int msgSize) {
        return this.commitLog.getMessage(commitLogOffset, msgSize);
    }

    public String getRunningDataInfo() {
        return this.storeStatsService.toString();
    }

    private String getStorePathPhysic() {
        String storePathPhysic = "";
        if (DefaultMessageStore.this.getMessageStoreConfig().isEnableDLegerCommitLog()) {
            storePathPhysic = ((DLedgerCommitLog)DefaultMessageStore.this.getCommitLog()).getdLedgerServer().getdLedgerConfig().getDataStorePath();
        } else {
            storePathPhysic = DefaultMessageStore.this.getMessageStoreConfig().getStorePathCommitLog();
        }
        return storePathPhysic;
    }

    @Override
    public HashMap<String, String> getRuntimeInfo() {
        HashMap<String, String> result = this.storeStatsService.getRuntimeInfo();

        {
            double physicRatio = UtilAll.getDiskPartitionSpaceUsedPercent(getStorePathPhysic());
            result.put(RunningStats.commitLogDiskRatio.name(), String.valueOf(physicRatio));

        }

        {

            String storePathLogics = StorePathConfigHelper.getStorePathConsumeQueue(this.messageStoreConfig.getStorePathRootDir());
            double logicsRatio = UtilAll.getDiskPartitionSpaceUsedPercent(storePathLogics);
            result.put(RunningStats.consumeQueueDiskRatio.name(), String.valueOf(logicsRatio));
        }

        {
            if (this.scheduleMessageService != null) {
                this.scheduleMessageService.buildRunningStats(result);
            }
        }

        result.put(RunningStats.commitLogMinOffset.name(), String.valueOf(DefaultMessageStore.this.getMinPhyOffset()));
        result.put(RunningStats.commitLogMaxOffset.name(), String.valueOf(DefaultMessageStore.this.getMaxPhyOffset()));

        return result;
    }

    @Override
    public long getMaxPhyOffset() {
        return this.commitLog.getMaxOffset();
    }

    @Override
    public long getMinPhyOffset() {
        return this.commitLog.getMinOffset();
    }

    @Override
    public long getEarliestMessageTime(String topic, int queueId) {
        ConsumeQueue logicQueue = this.findConsumeQueue(topic, queueId);
        if (logicQueue != null) {
            long minLogicOffset = logicQueue.getMinLogicOffset();

            SelectMappedBufferResult result = logicQueue.getIndexBuffer(minLogicOffset / ConsumeQueue.CQ_STORE_UNIT_SIZE);
            return getStoreTime(result);
        }

        return -1;
    }

    private long getStoreTime(SelectMappedBufferResult result) {
        if (result != null) {
            try {
                final long phyOffset = result.getByteBuffer().getLong();
                final int size = result.getByteBuffer().getInt();
                long storeTime = this.getCommitLog().pickupStoreTimestamp(phyOffset, size);
                return storeTime;
            } catch (Exception e) {
            } finally {
                result.release();
            }
        }
        return -1;
    }

    @Override
    public long getEarliestMessageTime() {
        final long minPhyOffset = this.getMinPhyOffset();
        final int size = this.messageStoreConfig.getMaxMessageSize() * 2;
        return this.getCommitLog().pickupStoreTimestamp(minPhyOffset, size);
    }

    @Override
    public long getMessageStoreTimeStamp(String topic, int queueId, long consumeQueueOffset) {
        ConsumeQueue logicQueue = this.findConsumeQueue(topic, queueId);
        if (logicQueue != null) {
            SelectMappedBufferResult result = logicQueue.getIndexBuffer(consumeQueueOffset);
            return getStoreTime(result);
        }

        return -1;
    }

    @Override
    public long getMessageTotalInQueue(String topic, int queueId) {
        ConsumeQueue logicQueue = this.findConsumeQueue(topic, queueId);
        if (logicQueue != null) {
            return logicQueue.getMessageTotalInQueue();
        }

        return -1;
    }

    @Override
    public SelectMappedBufferResult getCommitLogData(final long offset) {
        if (this.shutdown) {
            log.warn("message store has shutdown, so getPhyQueueData is forbidden");
            return null;
        }

        return this.commitLog.getData(offset);
    }

    @Override
    public boolean appendToCommitLog(long startOffset, byte[] data, int dataStart, int dataLength) {
        if (this.shutdown) {
            log.warn("message store has shutdown, so appendToPhyQueue is forbidden");
            return false;
        }

        boolean result = this.commitLog.appendData(startOffset, data, dataStart, dataLength);
        if (result) {
            this.reputMessageService.wakeup();
        } else {
            log.error("appendToPhyQueue failed " + startOffset + " " + data.length);
        }

        return result;
    }

    @Override
    public void executeDeleteFilesManually() {
        this.cleanCommitLogService.excuteDeleteFilesManualy();
    }

    @Override
    public QueryMessageResult queryMessage(String topic, String key, int maxNum, long begin, long end) {
        QueryMessageResult queryMessageResult = new QueryMessageResult();

        long lastQueryMsgTime = end;

        for (int i = 0; i < 3; i++) {
            QueryOffsetResult queryOffsetResult = this.indexService.queryOffset(topic, key, maxNum, begin, lastQueryMsgTime);
            if (queryOffsetResult.getPhyOffsets().isEmpty()) {
                break;
            }

            Collections.sort(queryOffsetResult.getPhyOffsets());

            queryMessageResult.setIndexLastUpdatePhyoffset(queryOffsetResult.getIndexLastUpdatePhyoffset());
            queryMessageResult.setIndexLastUpdateTimestamp(queryOffsetResult.getIndexLastUpdateTimestamp());

            for (int m = 0; m < queryOffsetResult.getPhyOffsets().size(); m++) {
                long offset = queryOffsetResult.getPhyOffsets().get(m);

                try {

                    boolean match = true;
                    MessageExt msg = this.lookMessageByOffset(offset);
                    if (0 == m) {
                        lastQueryMsgTime = msg.getStoreTimestamp();
                    }

//                    String[] keyArray = msg.getKeys().split(MessageConst.KEY_SEPARATOR);
//                    if (topic.equals(msg.getTopic())) {
//                        for (String k : keyArray) {
//                            if (k.equals(key)) {
//                                match = true;
//                                break;
//                            }
//                        }
//                    }

                    if (match) {
                        SelectMappedBufferResult result = this.commitLog.getData(offset, false);
                        if (result != null) {
                            int size = result.getByteBuffer().getInt(0);
                            result.getByteBuffer().limit(size);
                            result.setSize(size);
                            queryMessageResult.addMessage(result);
                        }
                    } else {
                        log.warn("queryMessage hash duplicate, {} {}", topic, key);
                    }
                } catch (Exception e) {
                    log.error("queryMessage exception", e);
                }
            }

            if (queryMessageResult.getBufferTotalSize() > 0) {
                break;
            }

            if (lastQueryMsgTime < begin) {
                break;
            }
        }

        return queryMessageResult;
    }

    @Override
    public void updateHaMasterAddress(String newAddr) {
        this.haService.updateMasterAddress(newAddr);
    }

    @Override
    public long slaveFallBehindMuch() {
        return this.commitLog.getMaxOffset() - this.haService.getPush2SlaveMaxOffset().get();
    }

    @Override
    public long now() {
        return this.systemClock.now();
    }

    @Override
    public int cleanUnusedTopic(Set<String> topics) {
        Iterator<Entry<String, ConcurrentMap<Integer, ConsumeQueue>>> it = this.consumeQueueTable.entrySet().iterator();
        while (it.hasNext()) {
            Entry<String, ConcurrentMap<Integer, ConsumeQueue>> next = it.next();
            String topic = next.getKey();

            if (!topics.contains(topic) && !topic.equals(TopicValidator.RMQ_SYS_SCHEDULE_TOPIC)
                    && !topic.equals(TopicValidator.RMQ_SYS_TRANS_OP_HALF_TOPIC)) {
                ConcurrentMap<Integer, ConsumeQueue> queueTable = next.getValue();
                for (ConsumeQueue cq : queueTable.values()) {
                    cq.destroy();
                    log.info("cleanUnusedTopic: {} {} ConsumeQueue cleaned",
                        cq.getTopic(),
                        cq.getQueueId()
                    );

                    this.commitLog.removeQueueFromTopicQueueTable(cq.getTopic(), cq.getQueueId());
                }
                it.remove();

                if (this.brokerConfig.isAutoDeleteUnusedStats()) {
                    this.brokerStatsManager.onTopicDeleted(topic);
                }

                log.info("cleanUnusedTopic: {},topic destroyed", topic);
            }
        }

        return 0;
    }

    public void cleanExpiredConsumerQueue() {
        long minCommitLogOffset = this.commitLog.getMinOffset();

        Iterator<Entry<String, ConcurrentMap<Integer, ConsumeQueue>>> it = this.consumeQueueTable.entrySet().iterator();
        while (it.hasNext()) {
            Entry<String, ConcurrentMap<Integer, ConsumeQueue>> next = it.next();
            String topic = next.getKey();
            if (!topic.equals(TopicValidator.RMQ_SYS_SCHEDULE_TOPIC)) {
                ConcurrentMap<Integer, ConsumeQueue> queueTable = next.getValue();
                Iterator<Entry<Integer, ConsumeQueue>> itQT = queueTable.entrySet().iterator();
                while (itQT.hasNext()) {
                    Entry<Integer, ConsumeQueue> nextQT = itQT.next();
                    long maxCLOffsetInConsumeQueue = nextQT.getValue().getLastOffset();

                    if (maxCLOffsetInConsumeQueue == -1) {
                        log.warn("maybe ConsumeQueue was created just now. topic={} queueId={} maxPhysicOffset={} minLogicOffset={}.",
                            nextQT.getValue().getTopic(),
                            nextQT.getValue().getQueueId(),
                            nextQT.getValue().getMaxPhysicOffset(),
                            nextQT.getValue().getMinLogicOffset());
                    } else if (maxCLOffsetInConsumeQueue < minCommitLogOffset) {
                        log.info(
                            "cleanExpiredConsumerQueue: {} {} consumer queue destroyed, minCommitLogOffset: {} maxCLOffsetInConsumeQueue: {}",
                            topic,
                            nextQT.getKey(),
                            minCommitLogOffset,
                            maxCLOffsetInConsumeQueue);

                        DefaultMessageStore.this.commitLog.removeQueueFromTopicQueueTable(nextQT.getValue().getTopic(),
                            nextQT.getValue().getQueueId());

                        nextQT.getValue().destroy();
                        itQT.remove();
                    }
                }

                if (queueTable.isEmpty()) {
                    log.info("cleanExpiredConsumerQueue: {},topic destroyed", topic);
                    it.remove();
                }
            }
        }
    }

    public Map<String, Long> getMessageIds(final String topic, final int queueId, long minOffset, long maxOffset,
        SocketAddress storeHost) {
        Map<String, Long> messageIds = new HashMap<String, Long>();
        if (this.shutdown) {
            return messageIds;
        }

        ConsumeQueue consumeQueue = findConsumeQueue(topic, queueId);
        if (consumeQueue != null) {
            minOffset = Math.max(minOffset, consumeQueue.getMinOffsetInQueue());
            maxOffset = Math.min(maxOffset, consumeQueue.getMaxOffsetInQueue());

            if (maxOffset == 0) {
                return messageIds;
            }

            long nextOffset = minOffset;
            while (nextOffset < maxOffset) {
                SelectMappedBufferResult bufferConsumeQueue = consumeQueue.getIndexBuffer(nextOffset);
                if (bufferConsumeQueue != null) {
                    try {
                        int i = 0;
                        for (; i < bufferConsumeQueue.getSize(); i += ConsumeQueue.CQ_STORE_UNIT_SIZE) {
                            long offsetPy = bufferConsumeQueue.getByteBuffer().getLong();
                            InetSocketAddress inetSocketAddress = (InetSocketAddress) storeHost;
                            int msgIdLength = (inetSocketAddress.getAddress() instanceof Inet6Address) ? 16 + 4 + 8 : 4 + 4 + 8;
                            final ByteBuffer msgIdMemory = ByteBuffer.allocate(msgIdLength);
                            String msgId =
                                MessageDecoder.createMessageId(msgIdMemory, MessageExt.socketAddress2ByteBuffer(storeHost), offsetPy);
                            messageIds.put(msgId, nextOffset++);
                            if (nextOffset > maxOffset) {
                                return messageIds;
                            }
                        }
                    } finally {

                        bufferConsumeQueue.release();
                    }
                } else {
                    return messageIds;
                }
            }
        }
        return messageIds;
    }

    @Override
    public boolean checkInDiskByConsumeOffset(final String topic, final int queueId, long consumeOffset) {

        final long maxOffsetPy = this.commitLog.getMaxOffset();

        ConsumeQueue consumeQueue = findConsumeQueue(topic, queueId);
        if (consumeQueue != null) {
            SelectMappedBufferResult bufferConsumeQueue = consumeQueue.getIndexBuffer(consumeOffset);
            if (bufferConsumeQueue != null) {
                try {
                    for (int i = 0; i < bufferConsumeQueue.getSize(); ) {
                        i += ConsumeQueue.CQ_STORE_UNIT_SIZE;
                        long offsetPy = bufferConsumeQueue.getByteBuffer().getLong();
                        return checkInDiskByCommitOffset(offsetPy, maxOffsetPy);
                    }
                } finally {

                    bufferConsumeQueue.release();
                }
            } else {
                return false;
            }
        }
        return false;
    }

    @Override
    public long dispatchBehindBytes() {
        return this.reputMessageService.behind();
    }

    @Override
    public long flush() {
        return this.commitLog.flush();
    }

    @Override
    public boolean resetWriteOffset(long phyOffset) {
        return this.commitLog.resetOffset(phyOffset);
    }

    @Override
    public long getConfirmOffset() {
        return this.commitLog.getConfirmOffset();
    }

    @Override
    public void setConfirmOffset(long phyOffset) {
        this.commitLog.setConfirmOffset(phyOffset);
    }

    public MessageExt lookMessageByOffset(long commitLogOffset, int size) {
        SelectMappedBufferResult sbr = this.commitLog.getMessage(commitLogOffset, size);
        if (null != sbr) {
            try {
                return MessageDecoder.decode(sbr.getByteBuffer(), true, false);
            } finally {
                sbr.release();
            }
        }

        return null;
    }

    public ConsumeQueue findConsumeQueue(String topic, int queueId) {
        ConcurrentMap<Integer, ConsumeQueue> map = consumeQueueTable.get(topic);
        if (null == map) {
            ConcurrentMap<Integer, ConsumeQueue> newMap = new ConcurrentHashMap<Integer, ConsumeQueue>(128);
            ConcurrentMap<Integer, ConsumeQueue> oldMap = consumeQueueTable.putIfAbsent(topic, newMap);
            if (oldMap != null) {
                map = oldMap;
            } else {
                map = newMap;
            }
        }

        ConsumeQueue logic = map.get(queueId);
        if (null == logic) {
            ConsumeQueue newLogic = new ConsumeQueue(
                topic,
                queueId,
                StorePathConfigHelper.getStorePathConsumeQueue(this.messageStoreConfig.getStorePathRootDir()),
                this.getMessageStoreConfig().getMappedFileSizeConsumeQueue(),
                this);
            ConsumeQueue oldLogic = map.putIfAbsent(queueId, newLogic);
            if (oldLogic != null) {
                logic = oldLogic;
            } else {
                logic = newLogic;
            }
        }

        return logic;
    }

    private long nextOffsetCorrection(long oldOffset, long newOffset) {
        long nextOffset = oldOffset;
        if (this.getMessageStoreConfig().getBrokerRole() != BrokerRole.SLAVE || this.getMessageStoreConfig().isOffsetCheckInSlave()) {
            nextOffset = newOffset;
        }
        return nextOffset;
    }

    private boolean checkInDiskByCommitOffset(long offsetPy, long maxOffsetPy) {
        long memory = (long) (StoreUtil.TOTAL_PHYSICAL_MEMORY_SIZE * (this.messageStoreConfig.getAccessMessageInMemoryMaxRatio() / 100.0));
        return (maxOffsetPy - offsetPy) > memory;
    }

    private boolean isTheBatchFull(int sizePy, int maxMsgNums, int bufferTotal, int messageTotal, boolean isInDisk) {

        if (0 == bufferTotal || 0 == messageTotal) {
            return false;
        }

        if (maxMsgNums <= messageTotal) {
            return true;
        }

        if (isInDisk) {
            if ((bufferTotal + sizePy) > this.messageStoreConfig.getMaxTransferBytesOnMessageInDisk()) {
                return true;
            }

            if (messageTotal > this.messageStoreConfig.getMaxTransferCountOnMessageInDisk() - 1) {
                return true;
            }
        } else {
            if ((bufferTotal + sizePy) > this.messageStoreConfig.getMaxTransferBytesOnMessageInMemory()) {
                return true;
            }

            if (messageTotal > this.messageStoreConfig.getMaxTransferCountOnMessageInMemory() - 1) {
                return true;
            }
        }

        return false;
    }

    private void deleteFile(final String fileName) {
        File file = new File(fileName);
        boolean result = file.delete();
        log.info(fileName + (result ? " delete OK" : " delete Failed"));
    }

    /**
     * @throws IOException
     */
    private void createTempFile() throws IOException {
        String fileName = StorePathConfigHelper.getAbortFile(this.messageStoreConfig.getStorePathRootDir());
        File file = new File(fileName);
        MappedFile.ensureDirOK(file.getParent());
        boolean result = file.createNewFile();
        log.info(fileName + (result ? " create OK" : " already exists"));
    }

    public void registerCleanFileHook(CleanFilesHook hook) {
        this.cleanFilesHooks.add(hook);
    }

    private void addScheduleTask() {

        this.scheduledExecutorService.scheduleAtFixedRate(new Runnable() {
            @Override
            public void run() {
                long deleteCount = DefaultMessageStore.this.cleanFilesPeriodically();
                DefaultMessageStore.this.cleanFilesHooks.forEach(hook -> {
                    try {
                        hook.execute(DefaultMessageStore.this, deleteCount);
                    } catch (Throwable t) {
                        log.error("execute CleanFilesHook[{}] error", hook.getName(), t);
                    }
                });
            }
        }, 1000 * 60, this.messageStoreConfig.getCleanResourceInterval(), TimeUnit.MILLISECONDS);

        this.scheduledExecutorService.scheduleAtFixedRate(new Runnable() {
            @Override
            public void run() {
                DefaultMessageStore.this.checkSelf();
            }
        }, 1, 10, TimeUnit.MINUTES);

        this.scheduledExecutorService.scheduleAtFixedRate(new Runnable() {
            @Override
            public void run() {
                if (DefaultMessageStore.this.getMessageStoreConfig().isDebugLockEnable()) {
                    try {
                        if (DefaultMessageStore.this.commitLog.getBeginTimeInLock() != 0) {
                            long lockTime = System.currentTimeMillis() - DefaultMessageStore.this.commitLog.getBeginTimeInLock();
                            if (lockTime > 1000 && lockTime < 10000000) {

                                String stack = UtilAll.jstack();
                                final String fileName = System.getProperty("user.home") + File.separator + "debug/lock/stack-"
                                    + DefaultMessageStore.this.commitLog.getBeginTimeInLock() + "-" + lockTime;
                                MixAll.string2FileNotSafe(stack, fileName);
                            }
                        }
                    } catch (Exception e) {
                    }
                }
            }
        }, 1, 1, TimeUnit.SECONDS);

        // this.scheduledExecutorService.scheduleAtFixedRate(new Runnable() {
        // @Override
        // public void run() {
        // DefaultMessageStore.this.cleanExpiredConsumerQueue();
        // }
        // }, 1, 1, TimeUnit.HOURS);
        this.diskCheckScheduledExecutorService.scheduleAtFixedRate(new Runnable() {
            public void run() {
                DefaultMessageStore.this.cleanCommitLogService.isSpaceFull();
            }
        }, 1000L, 10000L, TimeUnit.MILLISECONDS);
    }

    private long cleanFilesPeriodically() {
        long deleteCount = 0L;
        deleteCount += this.cleanCommitLogService.run();
        deleteCount += this.cleanConsumeQueueService.run();
        return deleteCount;
    }

    private void checkSelf() {
        this.commitLog.checkSelf();

        Iterator<Entry<String, ConcurrentMap<Integer, ConsumeQueue>>> it = this.consumeQueueTable.entrySet().iterator();
        while (it.hasNext()) {
            Entry<String, ConcurrentMap<Integer, ConsumeQueue>> next = it.next();
            Iterator<Entry<Integer, ConsumeQueue>> itNext = next.getValue().entrySet().iterator();
            while (itNext.hasNext()) {
                Entry<Integer, ConsumeQueue> cq = itNext.next();
                cq.getValue().checkSelf();
            }
        }
    }

    private boolean isTempFileExist() {
        String fileName = StorePathConfigHelper.getAbortFile(this.messageStoreConfig.getStorePathRootDir());
        File file = new File(fileName);
        return file.exists();
    }

    private boolean loadConsumeQueue() {
        File dirLogic = new File(StorePathConfigHelper.getStorePathConsumeQueue(this.messageStoreConfig.getStorePathRootDir()));
        File[] fileTopicList = dirLogic.listFiles();
        if (fileTopicList != null) {

            for (File fileTopic : fileTopicList) {
                String topic = fileTopic.getName();

                File[] fileQueueIdList = fileTopic.listFiles();
                if (fileQueueIdList != null) {
                    for (File fileQueueId : fileQueueIdList) {
                        int queueId;
                        try {
                            queueId = Integer.parseInt(fileQueueId.getName());
                        } catch (NumberFormatException e) {
                            continue;
                        }
                        ConsumeQueue logic = new ConsumeQueue(
                            topic,
                            queueId,
                            StorePathConfigHelper.getStorePathConsumeQueue(this.messageStoreConfig.getStorePathRootDir()),
                            this.getMessageStoreConfig().getMappedFileSizeConsumeQueue(),
                            this);
                        this.putConsumeQueue(topic, queueId, logic);
                        if (!logic.load()) {
                            return false;
                        }
                    }
                }
            }
        }

        log.info("load logics queue all over, OK");

        return true;
    }

    private void recover(final boolean lastExitOK) {
        long maxPhyOffsetOfConsumeQueue = this.recoverConsumeQueue();

        if (lastExitOK) {
            this.commitLog.recoverNormally(maxPhyOffsetOfConsumeQueue);
        } else {
            this.commitLog.recoverAbnormally(maxPhyOffsetOfConsumeQueue);
        }

        this.recoverTopicQueueTable();
    }

    public MessageStoreConfig getMessageStoreConfig() {
        return messageStoreConfig;
    }

    public TransientStorePool getTransientStorePool() {
        return transientStorePool;
    }

    private void putConsumeQueue(final String topic, final int queueId, final ConsumeQueue consumeQueue) {
        ConcurrentMap<Integer/* queueId */, ConsumeQueue> map = this.consumeQueueTable.get(topic);
        if (null == map) {
            map = new ConcurrentHashMap<Integer/* queueId */, ConsumeQueue>();
            map.put(queueId, consumeQueue);
            this.consumeQueueTable.put(topic, map);
        } else {
            map.put(queueId, consumeQueue);
        }
    }

    private long recoverConsumeQueue() {
        long maxPhysicOffset = -1;
        for (ConcurrentMap<Integer, ConsumeQueue> maps : this.consumeQueueTable.values()) {
            for (ConsumeQueue logic : maps.values()) {
                logic.recover();
                if (logic.getMaxPhysicOffset() > maxPhysicOffset) {
                    maxPhysicOffset = logic.getMaxPhysicOffset();
                }
            }
        }

        return maxPhysicOffset;
    }

    public void recoverTopicQueueTable() {
        HashMap<String/* topic-queueid */, Long/* offset */> table = new HashMap<String, Long>(1024);
        long minPhyOffset = this.commitLog.getMinOffset();
        for (ConcurrentMap<Integer, ConsumeQueue> maps : this.consumeQueueTable.values()) {
            for (ConsumeQueue logic : maps.values()) {
                String key = logic.getTopic() + "-" + logic.getQueueId();
                table.put(key, logic.getMaxOffsetInQueue());
                logic.correctMinOffset(minPhyOffset);
            }
        }

        this.commitLog.setTopicQueueTable(table);
    }

    public AllocateMappedFileService getAllocateMappedFileService() {
        return allocateMappedFileService;
    }

    public StoreStatsService getStoreStatsService() {
        return storeStatsService;
    }

    public RunningFlags getAccessRights() {
        return runningFlags;
    }

    public ConcurrentMap<String, ConcurrentMap<Integer, ConsumeQueue>> getConsumeQueueTable() {
        return consumeQueueTable;
    }

    public StoreCheckpoint getStoreCheckpoint() {
        return storeCheckpoint;
    }

    public HAService getHaService() {
        return haService;
    }

    @Override
    public ScheduleMessageService getScheduleMessageService() {
        return scheduleMessageService;
    }

    public RunningFlags getRunningFlags() {
        return runningFlags;
    }

    public void doDispatch(DispatchRequest req) {
        for (CommitLogDispatcher dispatcher : this.dispatcherList) {
            dispatcher.dispatch(req);
        }
    }

    public void putMessagePositionInfo(DispatchRequest dispatchRequest) {
        ConsumeQueue cq = this.findConsumeQueue(dispatchRequest.getTopic(), dispatchRequest.getQueueId());
        cq.putMessagePositionInfoWrapper(dispatchRequest);
    }

    @Override
    public BrokerStatsManager getBrokerStatsManager() {
        return brokerStatsManager;
    }

    @Override
    public void handleScheduleMessageService(final BrokerRole brokerRole) {
        if (this.scheduleMessageService != null) {
            if (brokerRole == BrokerRole.SLAVE) {
                this.scheduleMessageService.shutdown();
            } else {
                this.scheduleMessageService.start();
            }
        }

    }

    public int remainTransientStoreBufferNumbs() {
        return this.transientStorePool.availableBufferNums();
    }

    @Override
    public boolean isTransientStorePoolDeficient() {
        return remainTransientStoreBufferNumbs() == 0;
    }

    @Override
    public LinkedList<CommitLogDispatcher> getDispatcherList() {
        return this.dispatcherList;
    }

    @Override
    public ConsumeQueue getConsumeQueue(String topic, int queueId) {
        ConcurrentMap<Integer, ConsumeQueue> map = consumeQueueTable.get(topic);
        if (map == null) {
            return null;
        }
        return map.get(queueId);
    }

    public void unlockMappedFile(final MappedFile mappedFile) {
        this.scheduledExecutorService.schedule(new Runnable() {
            @Override
            public void run() {
                mappedFile.munlock();
            }
        }, 6, TimeUnit.SECONDS);
    }

    class CommitLogDispatcherBuildConsumeQueue implements CommitLogDispatcher {

        @Override
        public void dispatch(DispatchRequest request) {
            final int tranType = MessageSysFlag.getTransactionValue(request.getSysFlag());
            switch (tranType) {
                case MessageSysFlag.TRANSACTION_NOT_TYPE:
                case MessageSysFlag.TRANSACTION_COMMIT_TYPE:
                    DefaultMessageStore.this.putMessagePositionInfo(request);
                    break;
                case MessageSysFlag.TRANSACTION_PREPARED_TYPE:
                case MessageSysFlag.TRANSACTION_ROLLBACK_TYPE:
                    break;
            }
        }
    }

    class CommitLogDispatcherBuildIndex implements CommitLogDispatcher {

        @Override
        public void dispatch(DispatchRequest request) {
            if (DefaultMessageStore.this.messageStoreConfig.isMessageIndexEnable()) {
                DefaultMessageStore.this.indexService.buildIndex(request);
            }
        }
    }

    class CleanCommitLogService {

        private final static int MAX_MANUAL_DELETE_FILE_TIMES = 20;
        private final double diskSpaceWarningLevelRatio =
            Double.parseDouble(System.getProperty("rocketmq.broker.diskSpaceWarningLevelRatio", "0.90"));

        private final double diskSpaceCleanForciblyRatio =
            Double.parseDouble(System.getProperty("rocketmq.broker.diskSpaceCleanForciblyRatio", "0.85"));
        private long lastRedeleteTimestamp = 0;

        private volatile int manualDeleteFileSeveralTimes = 0;

        private volatile boolean cleanImmediately = false;

        public void excuteDeleteFilesManualy() {
            this.manualDeleteFileSeveralTimes = MAX_MANUAL_DELETE_FILE_TIMES;
            DefaultMessageStore.log.info("executeDeleteFilesManually was invoked");
        }

        public long run() {
            int deleteCount = 0;
            try {
                deleteCount = this.deleteExpiredFiles();

                this.redeleteHangedFile();
            } catch (Throwable e) {
                DefaultMessageStore.log.warn(this.getServiceName() + " service has exception. ", e);
            }
            return deleteCount;
        }

        private int deleteExpiredFiles() {
            int deleteCount = 0;
            long fileReservedTime = DefaultMessageStore.this.getMessageStoreConfig().getFileReservedTime();
            int deletePhysicFilesInterval = DefaultMessageStore.this.getMessageStoreConfig().getDeleteCommitLogFilesInterval();
            int destroyMapedFileIntervalForcibly = DefaultMessageStore.this.getMessageStoreConfig().getDestroyMapedFileIntervalForcibly();

            boolean timeup = this.isTimeToDelete();
            boolean spacefull = this.isSpaceToDelete();
            boolean manualDelete = this.manualDeleteFileSeveralTimes > 0;

            if (timeup || spacefull || manualDelete) {

                if (manualDelete)
                    this.manualDeleteFileSeveralTimes--;

                boolean cleanAtOnce = DefaultMessageStore.this.getMessageStoreConfig().isCleanFileForciblyEnable() && this.cleanImmediately;

                log.info("begin to delete before {} hours file. timeup: {} spacefull: {} manualDeleteFileSeveralTimes: {} cleanAtOnce: {}",
                    fileReservedTime,
                    timeup,
                    spacefull,
                    manualDeleteFileSeveralTimes,
                    cleanAtOnce);

                fileReservedTime *= 60 * 60 * 1000;

                deleteCount = DefaultMessageStore.this.commitLog.deleteExpiredFile(fileReservedTime, deletePhysicFilesInterval,
                    destroyMapedFileIntervalForcibly, cleanAtOnce);
                if (deleteCount > 0) {
                } else if (spacefull) {
                    log.warn("disk space will be full soon, but delete file failed.");
                }
            }
            return deleteCount;
        }

        private void redeleteHangedFile() {
            int interval = DefaultMessageStore.this.getMessageStoreConfig().getRedeleteHangedFileInterval();
            long currentTimestamp = System.currentTimeMillis();
            if ((currentTimestamp - this.lastRedeleteTimestamp) > interval) {
                this.lastRedeleteTimestamp = currentTimestamp;
                int destroyMapedFileIntervalForcibly =
                    DefaultMessageStore.this.getMessageStoreConfig().getDestroyMapedFileIntervalForcibly();
                if (DefaultMessageStore.this.commitLog.retryDeleteFirstFile(destroyMapedFileIntervalForcibly)) {
                }
            }
        }

        public String getServiceName() {
            return CleanCommitLogService.class.getSimpleName();
        }

        private boolean isTimeToDelete() {
            String when = DefaultMessageStore.this.getMessageStoreConfig().getDeleteWhen();
            if (UtilAll.isItTimeToDo(when)) {
                DefaultMessageStore.log.info("it's time to reclaim disk space, " + when);
                return true;
            }

            return false;
        }

        private boolean isSpaceToDelete() {
            double ratio = DefaultMessageStore.this.getMessageStoreConfig().getDiskMaxUsedSpaceRatio() / 100.0;

            cleanImmediately = false;

            {
                double physicRatio = UtilAll.getDiskPartitionSpaceUsedPercent(getStorePathPhysic());
                if (physicRatio > diskSpaceWarningLevelRatio) {
                    boolean diskok = DefaultMessageStore.this.runningFlags.getAndMakeDiskFull();
                    if (diskok) {
                        DefaultMessageStore.log.error("physic disk maybe full soon " + physicRatio + ", so mark disk full");
                    }

                    cleanImmediately = true;
                } else if (physicRatio > diskSpaceCleanForciblyRatio) {
                    cleanImmediately = true;
                } else {
                    boolean diskok = DefaultMessageStore.this.runningFlags.getAndMakeDiskOK();
                    if (!diskok) {
                        DefaultMessageStore.log.info("physic disk space OK " + physicRatio + ", so mark disk ok");
                    }
                }

                if (physicRatio < 0 || physicRatio > ratio) {
                    DefaultMessageStore.log.info("physic disk maybe full soon, so reclaim space, " + physicRatio);
                    return true;
                }
            }

            {
                String storePathLogics = StorePathConfigHelper
                    .getStorePathConsumeQueue(DefaultMessageStore.this.getMessageStoreConfig().getStorePathRootDir());
                double logicsRatio = UtilAll.getDiskPartitionSpaceUsedPercent(storePathLogics);
                if (logicsRatio > diskSpaceWarningLevelRatio) {
                    boolean diskok = DefaultMessageStore.this.runningFlags.getAndMakeDiskFull();
                    if (diskok) {
                        DefaultMessageStore.log.error("logics disk maybe full soon " + logicsRatio + ", so mark disk full");
                    }

                    cleanImmediately = true;
                } else if (logicsRatio > diskSpaceCleanForciblyRatio) {
                    cleanImmediately = true;
                } else {
                    boolean diskok = DefaultMessageStore.this.runningFlags.getAndMakeDiskOK();
                    if (!diskok) {
                        DefaultMessageStore.log.info("logics disk space OK " + logicsRatio + ", so mark disk ok");
                    }
                }

                if (logicsRatio < 0 || logicsRatio > ratio) {
                    DefaultMessageStore.log.info("logics disk maybe full soon, so reclaim space, " + logicsRatio);
                    return true;
                }
            }

            return false;
        }

        public int getManualDeleteFileSeveralTimes() {
            return manualDeleteFileSeveralTimes;
        }

        public void setManualDeleteFileSeveralTimes(int manualDeleteFileSeveralTimes) {
            this.manualDeleteFileSeveralTimes = manualDeleteFileSeveralTimes;
        }
        public boolean isSpaceFull() {
            double physicRatio = UtilAll.getDiskPartitionSpaceUsedPercent(getStorePathPhysic());
            double ratio = DefaultMessageStore.this.getMessageStoreConfig().getDiskMaxUsedSpaceRatio() / 100.0;
            if (physicRatio > ratio) {
                DefaultMessageStore.log.info("physic disk of commitLog used: " + physicRatio);
            }
            if (physicRatio > this.diskSpaceWarningLevelRatio) {
                boolean diskok = DefaultMessageStore.this.runningFlags.getAndMakeDiskFull();
                if (diskok) {
                    DefaultMessageStore.log.error("physic disk of commitLog maybe full soon, used " + physicRatio + ", so mark disk full");
                }

                return true;
            } else {
                boolean diskok = DefaultMessageStore.this.runningFlags.getAndMakeDiskOK();

                if (!diskok) {
                    DefaultMessageStore.log.info("physic disk space of commitLog OK " + physicRatio + ", so mark disk ok");
                }

                return false;
            }
        }
    }

    class CleanConsumeQueueService {
        private long lastPhysicalMinOffset = 0;

        public long run() {
            long deleteCount = 0;
            try {
                deleteCount = this.deleteExpiredFiles();
            } catch (Throwable e) {
                DefaultMessageStore.log.warn(this.getServiceName() + " service has exception. ", e);
            }
            return deleteCount;
        }

        private long deleteExpiredFiles() {
            int deleteLogicsFilesInterval = DefaultMessageStore.this.getMessageStoreConfig().getDeleteConsumeQueueFilesInterval();

            long deleteCountSum = 0L;
            long minOffset = DefaultMessageStore.this.commitLog.getMinOffset();
            if (minOffset > this.lastPhysicalMinOffset) {
                this.lastPhysicalMinOffset = minOffset;

                ConcurrentMap<String, ConcurrentMap<Integer, ConsumeQueue>> tables = DefaultMessageStore.this.consumeQueueTable;

                for (ConcurrentMap<Integer, ConsumeQueue> maps : tables.values()) {
                    for (ConsumeQueue logic : maps.values()) {
                        int deleteCount = logic.deleteExpiredFile(minOffset);
                        deleteCountSum += deleteCount;
                        if (deleteCount > 0 && deleteLogicsFilesInterval > 0) {
                            try {
                                Thread.sleep(deleteLogicsFilesInterval);
                            } catch (InterruptedException ignored) {
                            }
                        }
                    }
                }

                DefaultMessageStore.this.indexService.deleteExpiredFile(minOffset);
            }
            return deleteCountSum;
        }

        public String getServiceName() {
            return CleanConsumeQueueService.class.getSimpleName();
        }
    }

    class FlushConsumeQueueService extends ServiceThread {
        private static final int RETRY_TIMES_OVER = 3;
        private long lastFlushTimestamp = 0;

        private void doFlush(int retryTimes) {
            int flushConsumeQueueLeastPages = DefaultMessageStore.this.getMessageStoreConfig().getFlushConsumeQueueLeastPages();

            if (retryTimes == RETRY_TIMES_OVER) {
                flushConsumeQueueLeastPages = 0;
            }

            long logicsMsgTimestamp = 0;

            int flushConsumeQueueThoroughInterval = DefaultMessageStore.this.getMessageStoreConfig().getFlushConsumeQueueThoroughInterval();
            long currentTimeMillis = System.currentTimeMillis();
            if (currentTimeMillis >= (this.lastFlushTimestamp + flushConsumeQueueThoroughInterval)) {
                this.lastFlushTimestamp = currentTimeMillis;
                flushConsumeQueueLeastPages = 0;
                logicsMsgTimestamp = DefaultMessageStore.this.getStoreCheckpoint().getLogicsMsgTimestamp();
            }

            ConcurrentMap<String, ConcurrentMap<Integer, ConsumeQueue>> tables = DefaultMessageStore.this.consumeQueueTable;

            for (ConcurrentMap<Integer, ConsumeQueue> maps : tables.values()) {
                for (ConsumeQueue cq : maps.values()) {
                    boolean result = false;
                    for (int i = 0; i < retryTimes && !result; i++) {
                        result = cq.flush(flushConsumeQueueLeastPages);
                    }
                }
            }

            if (0 == flushConsumeQueueLeastPages) {
                if (logicsMsgTimestamp > 0) {
                    DefaultMessageStore.this.getStoreCheckpoint().setLogicsMsgTimestamp(logicsMsgTimestamp);
                }
                DefaultMessageStore.this.getStoreCheckpoint().flush();
            }
        }

        public void run() {
            DefaultMessageStore.log.info(this.getServiceName() + " service started");

            while (!this.isStopped()) {
                try {
                    int interval = DefaultMessageStore.this.getMessageStoreConfig().getFlushIntervalConsumeQueue();
                    this.waitForRunning(interval);
                    this.doFlush(1);
                } catch (Exception e) {
                    DefaultMessageStore.log.warn(this.getServiceName() + " service has exception. ", e);
                }
            }

            this.doFlush(RETRY_TIMES_OVER);

            DefaultMessageStore.log.info(this.getServiceName() + " service end");
        }

        @Override
        public String getServiceName() {
            return FlushConsumeQueueService.class.getSimpleName();
        }

        @Override
        public long getJointime() {
            return 1000 * 60;
        }
    }

    class ReputMessageService extends ServiceThread {

        private volatile long reputFromOffset = 0;

        public long getReputFromOffset() {
            return reputFromOffset;
        }

        public void setReputFromOffset(long reputFromOffset) {
            this.reputFromOffset = reputFromOffset;
        }

        @Override
        public void shutdown() {
            for (int i = 0; i < 50 && this.isCommitLogAvailable(); i++) {
                try {
                    Thread.sleep(100);
                } catch (InterruptedException ignored) {
                }
            }

            if (this.isCommitLogAvailable()) {
                log.warn("shutdown ReputMessageService, but commitlog have not finish to be dispatched, CL: {} reputFromOffset: {}",
                    DefaultMessageStore.this.commitLog.getMaxOffset(), this.reputFromOffset);
            }

            super.shutdown();
        }

        public long behind() {
            return DefaultMessageStore.this.commitLog.getMaxOffset() - this.reputFromOffset;
        }

        private boolean isCommitLogAvailable() {
            return this.reputFromOffset < DefaultMessageStore.this.commitLog.getMaxOffset();
        }

        private void doReput() {
            if (this.reputFromOffset < DefaultMessageStore.this.commitLog.getMinOffset()) {
                log.warn("The reputFromOffset={} is smaller than minPyOffset={}, this usually indicate that the dispatch behind too much and the commitlog has expired.",
                    this.reputFromOffset, DefaultMessageStore.this.commitLog.getMinOffset());
                this.reputFromOffset = DefaultMessageStore.this.commitLog.getMinOffset();
            }
            for (boolean doNext = true; this.isCommitLogAvailable() && doNext; ) {

                if (DefaultMessageStore.this.getMessageStoreConfig().isDuplicationEnable()
                    && this.reputFromOffset >= DefaultMessageStore.this.getConfirmOffset()) {
                    break;
                }

                SelectMappedBufferResult result = DefaultMessageStore.this.commitLog.getData(reputFromOffset);
                if (result != null) {
                    try {
                        this.reputFromOffset = result.getStartOffset();

                        for (int readSize = 0; readSize < result.getSize() && doNext; ) {
                            DispatchRequest dispatchRequest =
                                DefaultMessageStore.this.commitLog.checkMessageAndReturnSize(result.getByteBuffer(), false, false);
                            int size = dispatchRequest.getBufferSize() == -1 ? dispatchRequest.getMsgSize() : dispatchRequest.getBufferSize();

                            if (dispatchRequest.isSuccess()) {
                                if (size > 0) {
                                    DefaultMessageStore.this.doDispatch(dispatchRequest);

                                    if (BrokerRole.SLAVE != DefaultMessageStore.this.getMessageStoreConfig().getBrokerRole()
                                            && DefaultMessageStore.this.brokerConfig.isLongPollingEnable()
                                            && DefaultMessageStore.this.messageArrivingListener != null) {
                                        DefaultMessageStore.this.messageArrivingListener.arriving(dispatchRequest.getTopic(),
                                            dispatchRequest.getQueueId(), dispatchRequest.getConsumeQueueOffset() + 1,
                                            dispatchRequest.getTagsCode(), dispatchRequest.getStoreTimestamp(),
                                            dispatchRequest.getBitMap(), dispatchRequest.getPropertiesMap());
                                    }

                                    this.reputFromOffset += size;
                                    readSize += size;
                                    if (DefaultMessageStore.this.getMessageStoreConfig().getBrokerRole() == BrokerRole.SLAVE) {
                                        DefaultMessageStore.this.storeStatsService
                                            .getSinglePutMessageTopicTimesTotal(dispatchRequest.getTopic()).add(1);
                                        DefaultMessageStore.this.storeStatsService
                                            .getSinglePutMessageTopicSizeTotal(dispatchRequest.getTopic())
                                            .add(dispatchRequest.getMsgSize());
                                    }
                                } else if (size == 0) {
                                    this.reputFromOffset = DefaultMessageStore.this.commitLog.rollNextFile(this.reputFromOffset);
                                    readSize = result.getSize();
                                }
                            } else if (!dispatchRequest.isSuccess()) {

                                if (size > 0) {
                                    log.error("[BUG]read total count not equals msg total size. reputFromOffset={}", reputFromOffset);
                                    this.reputFromOffset += size;
                                } else {
                                    doNext = false;
                                    // If user open the dledger pattern or the broker is master node,
                                    // it will not ignore the exception and fix the reputFromOffset variable
                                    if (DefaultMessageStore.this.getMessageStoreConfig().isEnableDLegerCommitLog() ||
                                        DefaultMessageStore.this.brokerConfig.getBrokerId() == MixAll.MASTER_ID) {
                                        log.error("[BUG]dispatch message to consume queue error, COMMITLOG OFFSET: {}",
                                            this.reputFromOffset);
                                        this.reputFromOffset += result.getSize() - readSize;
                                    }
                                }
                            }
                        }
                    } finally {
                        result.release();
                    }
                } else {
                    doNext = false;
                }
            }
        }

        @Override
        public void run() {
            DefaultMessageStore.log.info(this.getServiceName() + " service started");

            while (!this.isStopped()) {
                try {
                    Thread.sleep(1);
                    this.doReput();
                } catch (Exception e) {
                    DefaultMessageStore.log.warn(this.getServiceName() + " service has exception. ", e);
                }
            }

            DefaultMessageStore.log.info(this.getServiceName() + " service end");
        }

        @Override
        public String getServiceName() {
            return ReputMessageService.class.getSimpleName();
        }

    }
}<|MERGE_RESOLUTION|>--- conflicted
+++ resolved
@@ -35,11 +35,8 @@
 import java.util.concurrent.CompletableFuture;
 import java.util.concurrent.ConcurrentHashMap;
 import java.util.concurrent.ConcurrentMap;
-<<<<<<< HEAD
+import java.util.concurrent.ExecutionException;
 import java.util.concurrent.CopyOnWriteArrayList;
-=======
-import java.util.concurrent.ExecutionException;
->>>>>>> 1e8e7282
 import java.util.concurrent.Executors;
 import java.util.concurrent.ScheduledExecutorService;
 import java.util.concurrent.TimeUnit;
@@ -641,13 +638,8 @@
                                 continue;
                             }
 
-<<<<<<< HEAD
-                            this.storeStatsService.getGetMessageTransferedMsgCount().incrementAndGet();
+                            this.storeStatsService.getGetMessageTransferedMsgCount().add(1);
                             getResult.addMessage(selectResult, offset + (i / ConsumeQueue.CQ_STORE_UNIT_SIZE));
-=======
-                            this.storeStatsService.getGetMessageTransferedMsgCount().add(1);
-                            getResult.addMessage(selectResult);
->>>>>>> 1e8e7282
                             status = GetMessageStatus.FOUND;
                             nextPhyFileStartOffset = Long.MIN_VALUE;
                         }
